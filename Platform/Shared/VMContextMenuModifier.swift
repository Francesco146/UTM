//
// Copyright © 2020 osy. All rights reserved.
//
// Licensed under the Apache License, Version 2.0 (the "License");
// you may not use this file except in compliance with the License.
// You may obtain a copy of the License at
//
//     http://www.apache.org/licenses/LICENSE-2.0
//
// Unless required by applicable law or agreed to in writing, software
// distributed under the License is distributed on an "AS IS" BASIS,
// WITHOUT WARRANTIES OR CONDITIONS OF ANY KIND, either express or implied.
// See the License for the specific language governing permissions and
// limitations under the License.
//

import SwiftUI

struct VMContextMenuModifier: ViewModifier {
    @ObservedObject var vm: VMData
    @EnvironmentObject private var data: UTMData
    @State private var showSharePopup = false
    @State private var confirmAction: ConfirmAction?
    @State private var shareItem: VMShareItemModifier.ShareItem?
    
    func body(content: Content) -> some View {
        content.contextMenu {
            #if os(macOS)
            Button {
                NSWorkspace.shared.activateFileViewerSelecting([vm.pathUrl])
            } label: {
                Label("Show in Finder", systemImage: "folder")
            }.help("Reveal where the VM is stored.")
            Divider()
            #endif
            Button {
                data.close(vm: vm) // close window
                data.edit(vm: vm)
            } label: {
                Label("Edit", systemImage: "slider.horizontal.3")
            }.disabled(vm.hasSuspendState || !vm.isModifyAllowed)
            .help("Modify settings for this VM.")
            if vm.hasSuspendState || !vm.isStopped {
                Button {
                    confirmAction = .confirmStopVM
                } label: {
                    Label("Stop", systemImage: "stop")
                }.help("Stop the running VM.")
            } else if !vm.isModifyAllowed { // paused
                Button {
                    data.run(vm: vm)
                } label: {
                    Label("Resume", systemImage: "playpause")
                }.help("Resume running VM.")
            } else {
                Divider()
                
                Button {
                    data.run(vm: vm)
                } label: {
                    Label("Run", systemImage: "play")
                }.help("Run the VM in the foreground.")
                
                #if os(macOS) && arch(arm64)
                if #available(macOS 13, *), let appleConfig = vm.config as? UTMAppleConfiguration, appleConfig.system.boot.operatingSystem == .macOS {
                    Button {
                        data.run(vm: vm, options: .bootRecovery)
                    } label: {
<<<<<<< HEAD
                        Label("Run Recovery", systemImage: "play")
=======
                        Label("Run Recovery", systemImage: "lifepreserver.fill")
>>>>>>> e15b8783
                    }.help("Boot into recovery mode.")
                }
                #endif
                
                if let _ = vm.wrapped as? UTMQemuVirtualMachine {
                    Button {
                        data.run(vm: vm, options: .bootDisposibleMode)
                    } label: {
                        Label("Run without saving changes", systemImage: "memories")
                    }.help("Run the VM in the foreground, without saving data changes to disk.")
                }
                
                #if os(iOS)
                if let qemuConfig = vm.config as? UTMQemuConfiguration {
                    Button {
                        qemuConfig.qemu.isGuestToolsInstallRequested = true
                    } label: {
                        Label("Install Windows Guest Tools…", systemImage: "wrench.and.screwdriver")
                    }.help("Download and mount the guest tools for Windows.")
                    .disabled(qemuConfig.qemu.isGuestToolsInstallRequested)
                }
                #endif
                
                Divider()
            }
            Button {
                shareItem = .utmCopy(vm)
                showSharePopup.toggle()
            } label: {
                Label("Share…", systemImage: "square.and.arrow.up")
            }.help("Share a copy of this VM and all its data.")
            #if os(macOS)
            if !vm.isShortcut {
                Button {
                    confirmAction = .confirmMoveVM
                } label: {
                    Label("Move…", systemImage: "arrow.down.doc")
                }.disabled(!vm.isModifyAllowed)
                .help("Move this VM from internal storage to elsewhere.")
            }
            #endif
            Button {
                confirmAction = .confirmCloneVM
            } label: {
                Label("Clone…", systemImage: "doc.on.doc")
            }.help("Duplicate this VM along with all its data.")
            Button {
                data.busyWorkAsync {
                    try await data.template(vm: vm)
                }
            } label: {
                Label("New from template…", systemImage: "doc.on.clipboard")
            }.help("Create a new VM with the same configuration as this one but without any data.")
            Divider()
            if vm.isShortcut {
                DestructiveButton {
                    confirmAction = .confirmDeleteShortcut
                } label: {
                    Label("Remove", systemImage: "trash")
                }.disabled(!vm.isModifyAllowed)
                .help("Delete this shortcut. The underlying data will not be deleted.")
            } else {
                DestructiveButton {
                    confirmAction = .confirmDeleteVM
                } label: {
                    Label("Delete", systemImage: "trash")
                }.disabled(!vm.isModifyAllowed)
                .help("Delete this VM and all its data.")
            }
        }
        .modifier(VMShareItemModifier(isPresented: $showSharePopup, shareItem: shareItem))
        .modifier(VMConfirmActionModifier(vm: vm, confirmAction: $confirmAction) {
            if confirmAction == .confirmMoveVM {
                shareItem = .utmMove(vm)
                showSharePopup.toggle()
            }
        })
        .onChange(of: (vm.config as? UTMQemuConfiguration)?.qemu.isGuestToolsInstallRequested) { newValue in
            if newValue == true {
                data.busyWorkAsync {
                    try await data.mountSupportTools(for: vm.wrapped as! UTMQemuVirtualMachine)
                }
            }
        }
    }
}<|MERGE_RESOLUTION|>--- conflicted
+++ resolved
@@ -66,11 +66,7 @@
                     Button {
                         data.run(vm: vm, options: .bootRecovery)
                     } label: {
-<<<<<<< HEAD
-                        Label("Run Recovery", systemImage: "play")
-=======
                         Label("Run Recovery", systemImage: "lifepreserver.fill")
->>>>>>> e15b8783
                     }.help("Boot into recovery mode.")
                 }
                 #endif
