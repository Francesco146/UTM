--- conflicted
+++ resolved
@@ -54,21 +54,14 @@
                 let notes = vm.notes ?? ""
                 if regularScreenSizeClass && !notes.isEmpty {
                     HStack(alignment: .top) {
-<<<<<<< HEAD
                         Details(vm: vm, sizeLabel: sizeLabel)
-                            .padding()
-=======
-                        Details(config: vm.configuration, sessionConfig: vm.viewState, sizeLabel: sizeLabel)
->>>>>>> 2e2a7cfe
                             .frame(maxWidth: .infinity)
                         Text(notes)
                             .font(.body)
                             .frame(maxWidth: .infinity, alignment: .topLeading)
                             .fixedSize(horizontal: false, vertical: true)
-<<<<<<< HEAD
-                            .padding()
-                            .frame(maxWidth: .infinity)
-                    }
+                            .padding([.leading, .trailing])
+                    }.padding([.leading, .trailing])
                     if #available(macOS 12, *), let appleVM = vm as? UTMAppleVirtualMachine {
                         VMAppleRemovableDrivesView(vm: appleVM, config: appleVM.appleConfig)
                             .padding([.leading, .trailing, .bottom])
@@ -76,12 +69,6 @@
                         VMRemovableDrivesView(vm: vm as! UTMQemuVirtualMachine)
                             .padding([.leading, .trailing, .bottom])
                     }
-=======
-                            .padding([.leading, .trailing])
-                    }.padding([.leading, .trailing])
-                    VMRemovableDrivesView(vm: vm)
-                        .padding([.leading, .trailing, .bottom])
->>>>>>> 2e2a7cfe
                 } else {
                     VStack {
                         Details(vm: vm, sizeLabel: sizeLabel)
@@ -98,11 +85,7 @@
                     }.padding([.leading, .trailing, .bottom])
                 }
             }.labelStyle(DetailsLabelStyle())
-<<<<<<< HEAD
-            .navigationTitle(vm.title)
-=======
             .modifier(VMOptionalNavigationTitleModifier(vm: vm))
->>>>>>> 2e2a7cfe
             .modifier(VMToolbarModifier(vm: vm, bottom: !regularScreenSizeClass))
             .sheet(isPresented: $data.showSettingsModal) {
                 if #available(macOS 12, *), let appleVM = vm as? UTMAppleVirtualMachine {
@@ -124,9 +107,9 @@
     
     func body(content: Content) -> some View {
         #if os(macOS)
-        return content.navigationSubtitle(vm.configuration.name)
+        return content.navigationSubtitle(vm.title)
         #else
-        return content.navigationTitle(vm.configuration.name)
+        return content.navigationTitle(vm.title)
         #endif
     }
 }
